import json, random, re, os
import ollama
from typing import Dict, List, Any

# ============================================================
# Context Classes
# ============================================================


class SceneContext:
    """Describes the environment and possible actions."""

    def __init__(
        self, location: str, objects: List[str], actions: Dict[str, List[str]]
    ):
        self.location = location
        self.objects = objects
        self.actions = actions  # {"buy":["apple"],"talk":["merchant"],"move":["north"]}

    def get_affordances(self):
        return [(a, o) for a, objs in self.actions.items() for o in objs]

    def __repr__(self):
        return f"<Scene {self.location} | {list(self.actions.keys())}>"


class CharacterContext:
    """Long-term traits + short-term runtime state, persisted in JSON."""

    def __init__(self, name: str, file_path: str):
        self.name = name
        self.file_path = file_path
        if os.path.exists(file_path):
            with open(file_path, "r") as f:
                data = json.load(f)
        else:
            data = {
                "traits": {"curiosity": 0.5, "greed": 0.3},
                "goals": ["explore the world"],
                "memory": [],
            }

        # Long-term, persistent attributes
        self.traits = data["traits"]
        self.goals = data["goals"]
        self.memory = data["memory"]

        # Short-term (transient, not saved to disk)
        self.short_term: dict[str, any] = {
            "last_reward": 0.0,
            "emotion": "neutral",
        }

    def remember(self, event: str):
        """Append an event to long-term memory and persist it."""
        self.memory.append(event)
        if len(self.memory) > 10:
            self.memory.pop(0)
        self.save()

    def update_short_term(self, key: str, value: any):
        """Update temporary (non-persistent) runtime state."""
        self.short_term[key] = value

    def save(self):
        """Persist only long-term memory, traits, and goals."""
        with open(self.file_path, "w") as f:
            json.dump(
                {
                    "traits": self.traits,
                    "goals": self.goals,
                    "memory": self.memory,
                },
                f,
                indent=2,
            )

    def __repr__(self):
        return f"<Character {self.name} | traits={self.traits}, short_term={self.short_term}>"


class PlotContext:
    def __init__(self):
        self.events = []

    def add_event(self, story: str):
        self.events.append(story)

    def summarize(self) -> str:
        if not self.events:
            return "No events yet."
        return " → ".join(self.events[-5:])

    def __repr__(self):
        return f"<Plot len={len(self.events)}>"


# ============================================================
# Gemma-powered Policy
# ============================================================


class LLMCharacterPolicy:
    """Uses local Ollama model (Gemma 2B) to decide, narrate, and self-edit memory."""

    def __init__(self, model="gemma:2b"):
        self.model = model

    def chat(self, prompt: str) -> str:
        r = ollama.chat(
            model=self.model,
            options={"temperature": 0.8, "top_p": 0.9},
            messages=[{"role": "user", "content": prompt}],
        )
        return r["message"]["content"]
    
    # 1. Have the model choose an action but nothing else
    # 2. Determine reward ourselves
    # Alternative: Give model in-game feedback from the event and have it return the reward itself
    # Example feedback: action has been picked too many times, certain in-game events that we can allow to randomly happen
    # 3. Have the model update memory/state and make story based on reward
    def select_and_update(
        self, scene: SceneContext, char: CharacterContext, plot: PlotContext
    ) -> (str, str, float):
        last_action = char.memory[-1] if char.memory else "None"
        last_reward = char.short_term.get("last_reward", 0)

        action_prompt = f"""
You are {char.name}, a character in an evolving story simulation.
Last action: {last_action}

Scene:
- Location: {scene.location}
- Objects: {scene.objects}
- Possible actions: {scene.actions}

Your JSON state (editable and persistent between turns):
{json.dumps({"traits": char.traits, "goals": char.goals, "memory": char.memory[-5:]}, indent=2)}

Plot so far: {plot.summarize()}

<<<<<<< HEAD
Based on your traits, goals, memory, and the evolving plot, choose your next action to complete. 
When deciding your action, you should have your long-term goal in mind. Repeating an action over and over is highly discouraged.
Given the plot summary, you are HIGHLY encouraged to choose an action that deviates from your previous actions.
=======
Reflect on your previous choice and continue the story. 
Describe what happens next as a short paragraph of narrative text.
Decide your next action from the available options, choosing options based on how new they are.
Do not choose the same action repeatedly unless it makes sense. 
>>>>>>> 2018e7f2

Your action should have made a significant contribution to the plot and made steps towards your goal.
Respond STRICTLY as JSON in this format:
{{
  "action": "<verb>",
  "target": "<object>"
}}

"""
        text = self.chat(action_prompt)
        match = re.search(r"\{.*\}", text, re.DOTALL)
        if not match:
            print("(Model output unparseable, picking random action.)")
            return random.choice(scene.get_affordances())
        try:
            data = json.loads(match.group())
            action_text = f"{char.name} performs {data["action"]} on {data["target"]} in {scene.location}"
        except Exception as e:
            print(f"(Parsing error: {e})")
            return random.choice(scene.get_affordances())

        reward = random.uniform(-5, 5)
        char.update_short_term("last_reward", reward)

        reward_prompt = f"""
You are {char.name}, a character in an evolving story simulation.

Scene:
- Location: {scene.location}
- Objects: {scene.objects}
- Possible actions: {scene.actions}

Your JSON state (editable and persistent between turns):
{json.dumps({"traits": char.traits, "goals": char.goals, "memory": char.memory[-5:]}, indent=2)}

You've taken the following action: {action_text}.
The action resulted in a reward of {reward}. The reward is a numerical value indicating how well the action contributed to your goals and the plot.

Given the action and reward, describe how the event occurred as a short paragraph of narrative text that a reader could enjoy.
It is crucial that your description of the action reflects our numerical reward. If the reward is negative, the action should have had negative consequences or failed to contribute meaningfully to your goals.

Respond STRICTLY as JSON in this format:
{{
  "story": "<narrative paragraph>",
  "updated_state": {{
    "traits": {{...}},
    "goals": [...],
    "memory": [...]
  }}
}}
"""
        text = self.chat(reward_prompt)
        match = re.search(r"\{.*\}", text, re.DOTALL)
        if not match:
            print("(Model output unparseable, picking random action.)")
            return random.choice(scene.get_affordances())
        try:
            data = json.loads(match.group())
            # Natural language description of the character's new action
            story = data.get("story", "").strip()
            if story:
                print("\n" + story + "\n")

            us = data.get("updated_state", {})
            # if "traits" in us:
            #     char.traits = us["traits"]
            # if "goals" in us:
            #     char.goals.extend(us["goals"])
            if "memory" in us:
                char.memory.extend(us["memory"])
            char.save()

            return (action_text, story, reward)
        except Exception as e:
            print(f"(Parsing error: {e})")
            return random.choice(scene.get_affordances())


# ============================================================
# Game Loop
# ============================================================


class GameLoop:
    def __init__(self, scene, character, plot, policy):
        self.scene = scene
        self.character = character
        self.plot = plot
        self.policy = policy

    def step(self):
        action = self.policy.select_and_update(self.scene, self.character, self.plot)
<<<<<<< HEAD
        print(f"Action: {action[0]}")
        self.character.remember(action[0])
        self.plot.add_event(action[1] if len(action) > 1 else action[0])

        print("Reward:", action[2] if len(action) > 2 else 0)
=======
        event = f"{self.character.name} performs {action[0]} on {action[1]} in {self.scene.location}"
        print(f"Action: {event}")
        # self.character.remember(event)
        self.plot.add_event(event)
>>>>>>> 2018e7f2
        print(f"Plot summary: {self.plot.summarize()}\n")


# ============================================================
# Run Example
# ============================================================

if __name__ == "__main__":
    scene_marketplace = SceneContext(
        "market_square",
        ["apple", "bread", "merchant", "beggar", "guard", "fountain"],
        {
            "buy": ["apple", "bread"],
            "talk": ["merchant", "beggar", "guard"],
            "give": ["beggar"],
            "inspect": ["fountain", "stall"],
        },
    )

    char = CharacterContext("Cyrus", "cyrus_state.json")
    plot = PlotContext()
    policy = LLMCharacterPolicy("gemma:2b")
    game = GameLoop(scene_marketplace, char, plot, policy)

    for _ in range(10):
        game.step()<|MERGE_RESOLUTION|>--- conflicted
+++ resolved
@@ -139,16 +139,9 @@
 
 Plot so far: {plot.summarize()}
 
-<<<<<<< HEAD
 Based on your traits, goals, memory, and the evolving plot, choose your next action to complete. 
 When deciding your action, you should have your long-term goal in mind. Repeating an action over and over is highly discouraged.
 Given the plot summary, you are HIGHLY encouraged to choose an action that deviates from your previous actions.
-=======
-Reflect on your previous choice and continue the story. 
-Describe what happens next as a short paragraph of narrative text.
-Decide your next action from the available options, choosing options based on how new they are.
-Do not choose the same action repeatedly unless it makes sense. 
->>>>>>> 2018e7f2
 
 Your action should have made a significant contribution to the plot and made steps towards your goal.
 Respond STRICTLY as JSON in this format:
@@ -241,18 +234,11 @@
 
     def step(self):
         action = self.policy.select_and_update(self.scene, self.character, self.plot)
-<<<<<<< HEAD
         print(f"Action: {action[0]}")
         self.character.remember(action[0])
         self.plot.add_event(action[1] if len(action) > 1 else action[0])
 
         print("Reward:", action[2] if len(action) > 2 else 0)
-=======
-        event = f"{self.character.name} performs {action[0]} on {action[1]} in {self.scene.location}"
-        print(f"Action: {event}")
-        # self.character.remember(event)
-        self.plot.add_event(event)
->>>>>>> 2018e7f2
         print(f"Plot summary: {self.plot.summarize()}\n")
 
 
